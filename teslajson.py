--- conflicted
+++ resolved
@@ -33,19 +33,12 @@
 			email='',
 			password='',
 			access_token='',
-<<<<<<< HEAD
-			url="https://owner-api.teslamotors.com",
-			api="/api/1/",
-			client_id = "e4a9949fcfa04068f59abb5a658f2bac0a3428e4652315490b659d5ab3f35a9e",
-			client_secret = "c75f14bbadc8bee3a7594412c31416f8300256d7668ea7e6e7f06727bfb9d220",
 			proxy_url = None,
 			proxy_user = None,
-			proxy_password = None):
-=======
+			proxy_password = None,
 			expiration = float('inf'),
 			baseurl="https://owner-api.teslamotors.com",
 			api="/api/1/"):
->>>>>>> 8f1b7861
 		"""Initialize connection object
 		
 		Sets the vehicles field, a list of Vehicle objects
@@ -62,13 +55,10 @@
 		"""
 		self.baseurl = baseurl
 		self.api = api
-<<<<<<< HEAD
 		self.proxy_url = proxy_url
 		self.proxy_user = proxy_user
 		self.proxy_password = proxy_password
-=======
 		self.__sethead(access_token, expiration)
->>>>>>> 8f1b7861
 		if not access_token:
 			tesla_client = self.__open("/raw/0a8e0xTJ", baseurl="http://pastebin.com")
 			current_client = tesla_client['v1']
